--- conflicted
+++ resolved
@@ -8,15 +8,9 @@
 
 @cache_page(60 * 10)
 def index(request):
-<<<<<<< HEAD
-    metrics = TracTicketMetric.objects.filter(show_on_dashboard=True)
-    metrics = metrics.order_by('name')
-    latest = [m.data.select_related('metric').latest() for m in metrics]
-    return render(request, 'dashboard/index.html', {'data': latest})
-=======
     data= []
     one_month_ago = datetime.datetime.now() - datetime.timedelta(days=30)
-    metrics = TracTicketMetric.objects.all().order_by('name')
+    metrics = TracTicketMetric.objects.filter(show_on_dashboard=True).order_by('name')
     for metric in metrics :
         latest = metric.data.select_related('metric').latest()
         data_list = list(metric.data.filter(timestamp__gt=one_month_ago).order_by('timestamp'))
@@ -31,5 +25,4 @@
         }
         data.append(report)
 
-    return render(request, 'dashboard/index.html', {'data': data})
->>>>>>> 68808f45
+    return render(request, 'dashboard/index.html', {'data': data})